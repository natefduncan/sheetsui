use std::process::ExitCode;

use crossterm::event::{Event, KeyCode, KeyEvent, KeyModifiers};

use crate::book;
use crate::ui::cmd::parse_color;
use crate::ui::{Address, Modality};

use super::cmd::{parse, Cmd};
use super::Workspace;

#[derive(Default)]
pub struct InputScript {
    events: Vec<Event>,
}

impl InputScript {
    pub fn char(self, c: char) -> Self {
        self.event(construct_key_event(KeyCode::Char(c)))
    }

    pub fn chars(self, cs: &str) -> Self {
        cs.chars().fold(self, |s, c| s.char(c))
    }

    pub fn ctrl(self, c: char) -> Self {
        self.modified_char(c, KeyModifiers::CONTROL)
    }

    pub fn alt(self, c: char) -> Self {
        self.modified_char(c, KeyModifiers::ALT)
    }

    pub fn tab(self) -> Self {
        self.event(construct_key_event(KeyCode::Tab))
    }

    pub fn enter(self) -> Self {
        self.event(construct_key_event(KeyCode::Enter))
    }

    pub fn modified_char(self, c: char, mods: KeyModifiers) -> Self {
        self.event(construct_modified_key_event(KeyCode::Char(c), mods))
    }

    pub fn event(mut self, evt: Event) -> Self {
        self.events.push(evt);
        self
    }

    pub fn esc(self) -> Self {
        self.event(construct_key_event(KeyCode::Esc))
    }

    pub fn run(self, ws: &mut Workspace) -> anyhow::Result<Option<ExitCode>> {
        for evt in self.events {
            if let Some(e) = ws.handle_input(evt)? {
                return Ok(Some(e));
            }
        }
        Ok(None)
    }
}

fn script() -> InputScript {
    InputScript::default()
}

fn construct_key_event(code: KeyCode) -> Event {
    construct_modified_key_event(code, KeyModifiers::empty())
}

fn construct_modified_key_event(code: KeyCode, mods: KeyModifiers) -> Event {
    Event::Key(KeyEvent::new(code, mods))
}

#[test]
fn test_write_cmd() {
    let input = "write foo.xlsx";
    let result = parse(input);
    assert!(result.is_ok());
    let output = result.unwrap();
    assert!(output.is_some());
    let cmd = output.unwrap();
    assert_eq!(cmd, Cmd::Write(Some("foo.xlsx")));
}

#[test]
fn test_short_write_cmd() {
    let input = "w foo.xlsx";
    let result = parse(input);
    assert!(result.is_ok());
    let output = result.unwrap();
    assert!(output.is_some());
    let cmd = output.unwrap();
    assert_eq!(cmd, Cmd::Write(Some("foo.xlsx")));
}

#[test]
fn test_insert_rows_cmd() {
    let input = "insert-rows 1";
    let result = parse(input);
    assert!(result.is_ok());
    let output = result.unwrap();
    assert!(output.is_some());
    let cmd = output.unwrap();
    assert_eq!(cmd, Cmd::InsertRows(1));
}

#[test]
fn test_insert_rows_cmd_short() {
    let input = "ir 1";
    let result = parse(input);
    assert!(result.is_ok());
    let output = result.unwrap();
    assert!(output.is_some());
    let cmd = output.unwrap();
    assert_eq!(cmd, Cmd::InsertRows(1));
}

#[test]
fn test_insert_cols_cmd() {
    let input = "insert-cols 1";
    let result = parse(input);
    assert!(result.is_ok());
    let output = result.unwrap();
    assert!(output.is_some());
    let cmd = output.unwrap();
    assert_eq!(cmd, Cmd::InsertColumns(1));
}

#[test]
fn test_insert_cols_cmd_short() {
    let input = "ic 1";
    let result = parse(input);
    assert!(result.is_ok());
    let output = result.unwrap();
    assert!(output.is_some());
    let cmd = output.unwrap();
    assert_eq!(cmd, Cmd::InsertColumns(1));
}

#[test]
fn test_edit_cmd() {
    let input = "edit path.txt";
    let result = parse(input);
    assert!(result.is_ok());
    let output = result.unwrap();
    assert!(output.is_some());
    let cmd = output.unwrap();
    assert_eq!(cmd, Cmd::Edit("path.txt"));
}

#[test]
fn test_edit_cmd_short() {
    let input = "e path.txt";
    let result = parse(input);
    assert!(result.is_ok());
    let output = result.unwrap();
    assert!(output.is_some());
    let cmd = output.unwrap();
    assert_eq!(cmd, Cmd::Edit("path.txt"));
}

#[test]
fn test_help_cmd() {
    let input = "help topic";
    let result = parse(input);
    assert!(result.is_ok());
    let output = result.unwrap();
    assert!(output.is_some());
    let cmd = output.unwrap();
    assert_eq!(cmd, Cmd::Help(Some("topic")));
}

#[test]
fn test_help_cmd_short() {
    let input = "? topic";
    let result = parse(input);
    assert!(result.is_ok());
    let output = result.unwrap();
    assert!(output.is_some());
    let cmd = output.unwrap();
    assert_eq!(cmd, Cmd::Help(Some("topic")));
}

#[test]
fn test_quit_cmd_short() {
    let input = "q";
    let result = parse(input);
    assert!(result.is_ok());
    let output = result.unwrap();
    assert!(output.is_some());
    let cmd = output.unwrap();
    assert_eq!(cmd, Cmd::Quit);
}

#[test]
fn test_quit_cmd() {
    let input = "quit";
    let result = parse(input);
    assert!(result.is_ok());
    let output = result.unwrap();
    assert!(output.is_some());
    let cmd = output.unwrap();
    assert_eq!(cmd, Cmd::Quit);
}

#[test]
fn test_cmd_new_sheet_with_name() {
    let input = "new-sheet test";
    let result = parse(input);
    assert!(result.is_ok());
    let output = result.unwrap();
    assert!(output.is_some());
    let cmd = output.unwrap();
    assert_eq!(cmd, Cmd::NewSheet(Some("test")));
}

#[test]
fn test_cmd_new_sheet_no_name() {
    let input = "new-sheet";
    let result = parse(input);
    assert!(result.is_ok());
    let output = result.unwrap();
    assert!(output.is_some());
    let cmd = output.unwrap();
    assert_eq!(cmd, Cmd::NewSheet(None));
}

#[test]
fn test_cmd_select_sheet_with_name() {
    let input = "select-sheet test";
    let result = parse(input);
    assert!(result.is_ok());
    let output = result.unwrap();
    assert!(output.is_some());
    let cmd = output.unwrap();
    assert_eq!(cmd, Cmd::SelectSheet("test"));
}

#[test]
fn test_cmd_rename_sheet_with_name() {
    let input = "rename-sheet test";
    let result = parse(input);
    assert!(result.is_ok());
    let output = result.unwrap();
    assert!(output.is_some());
    let cmd = output.unwrap();
    assert_eq!(cmd, Cmd::RenameSheet(None, "test"));
}

#[test]
fn test_cmd_rename_sheet_with_idx_and_name() {
    let input = "rename-sheet 0 test";
    let result = parse(input);
    assert!(result.is_ok());
    let output = result.unwrap();
    assert!(output.is_some());
    let cmd = output.unwrap();
    assert_eq!(cmd, Cmd::RenameSheet(Some(0), "test"));
}

#[test]
fn test_cmd_color_rows_with_color() {
    let input = "color-rows red";
    let result = parse(input);
    assert!(result.is_ok());
    let output = result.unwrap();
    assert!(output.is_some());
    let cmd = output.unwrap();
    assert_eq!(cmd, Cmd::ColorRows(None, parse_color("red").unwrap()));
}

#[test]
fn test_cmd_color_rows_with_idx_and_color() {
    let input = "color-rows 1 red";
    let result = parse(input);
    assert!(result.is_ok());
    let output = result.unwrap();
    assert!(output.is_some());
    let cmd = output.unwrap();
    assert_eq!(cmd, Cmd::ColorRows(Some(1), parse_color("red").unwrap()));
}

#[test]
fn test_cmd_color_columns_with_color() {
    let input = "color-columns red";
    let result = parse(input);
    assert!(result.is_ok());
    let output = result.unwrap();
    assert!(output.is_some());
    let cmd = output.unwrap();
    assert_eq!(cmd, Cmd::ColorColumns(None, parse_color("red").unwrap()));
}

#[test]
fn test_cmd_color_columns_with_idx_and_color() {
    let input = "color-columns 1 red";
    let result = parse(input);
    assert!(result.is_ok());
    let output = result.unwrap();
    assert!(output.is_some());
    let cmd = output.unwrap();
    assert_eq!(cmd, Cmd::ColorColumns(Some(1), parse_color("red").unwrap()));
}

#[test]
fn test_input_navitation_enter_key() {
    let mut ws = new_workspace();
    let row = ws.book.location.row;
    assert_eq!(Some(&Modality::Navigate), ws.state.modality_stack.last());
    script()
        .enter()
        .run(&mut ws)
        .expect("Failed to handle enter key");
    assert_eq!(row + 1, ws.book.location.row);
}

#[test]
fn test_input_navitation_tab_key() {
    let mut ws = new_workspace();
    let col = ws.book.location.col;
    assert_eq!(Some(&Modality::Navigate), ws.state.modality_stack.last());
    script()
        .tab()
        .run(&mut ws)
        .expect("Failed to handle enter key");
    assert_eq!(col + 1, ws.book.location.col);
}

#[test]
fn test_input_navitation_shift_enter_key() {
    let mut ws = new_workspace();
    let row = ws.book.location.row;
    assert_eq!(Some(&Modality::Navigate), ws.state.modality_stack.last());
    script()
        .enter()
        .run(&mut ws)
        .expect("Failed to handle enter key");
    assert_eq!(row + 1, ws.book.location.row);
    script()
        .event(construct_modified_key_event(
            KeyCode::Enter,
            KeyModifiers::SHIFT,
        ))
        .run(&mut ws)
        .expect("Failed to handle enter key");
    assert_eq!(row, ws.book.location.row);
}

#[test]
fn test_input_navitation_shift_tab_key() {
    let mut ws = new_workspace();
    let col = ws.book.location.col;
    assert_eq!(Some(&Modality::Navigate), ws.state.modality_stack.last());
    script()
        .tab()
        .run(&mut ws)
        .expect("Failed to handle enter key");
    assert_eq!(col + 1, ws.book.location.col);
    script()
        .event(construct_modified_key_event(
            KeyCode::Tab,
            KeyModifiers::SHIFT,
        ))
        .run(&mut ws)
        .expect("Failed to handle enter key");
    assert_eq!(col, ws.book.location.col);
}

macro_rules! assert_help_dialog {
    ($exit : expr) => {{
        let mut ws = new_workspace();
        assert_eq!(Some(&Modality::Navigate), ws.state.modality_stack.last());
        script()
            .char('i')
            .run(&mut ws)
            .expect("Failed to handle 'i' key");
        assert_eq!(Some(&Modality::CellEdit), ws.state.modality_stack.last());
        let edit_help = ws.render_help_text();
        script()
            .alt('h')
            .run(&mut ws)
            .expect("Failed to handle 'alt-h' key event");
        assert_eq!(Some(&Modality::Dialog), ws.state.modality_stack.last());
        assert_eq!(edit_help, ws.state.popup);
        $exit.run(&mut ws).expect("Failed to handle key event");
        assert_eq!(Some(&Modality::CellEdit), ws.state.modality_stack.last());
    }};
}

#[test]
fn test_edit_mode_help_keycode_esc() {
    assert_help_dialog!(script().esc());
}

#[test]
fn test_edit_mode_help_keycode_enter() {
    assert_help_dialog!(script().enter());
}

#[test]
fn test_edit_mode_help_keycode_q() {
    assert_help_dialog!(script().char('q'));
}

#[test]
fn test_edit_mode_help_keycode_alt_h() {
    assert_help_dialog!(script().alt('h'));
}

#[test]
fn test_navigation_mode_help_keycode() {
    let mut ws = new_workspace();
    assert_eq!(Some(&Modality::Navigate), ws.state.modality_stack.last());
    let help_text = ws.render_help_text();
    script()
        .alt('h')
        .run(&mut ws)
        .expect("Failed to handle 'alt-h' key event");
    assert_eq!(Some(&Modality::Dialog), ws.state.modality_stack.last());
    assert_eq!(help_text, ws.state.popup);
}

#[test]
fn test_command_mode_help_keycode() {
    let mut ws = new_workspace();
    assert_eq!(Some(&Modality::Navigate), ws.state.modality_stack.last());
    script()
        .char(':')
        .run(&mut ws)
        .expect("Failed to handle ':' key");
    assert_eq!(Some(&Modality::Command), ws.state.modality_stack.last());
    let edit_help = ws.render_help_text();
    script()
        .alt('h')
        .run(&mut ws)
        .expect("Failed to handle 'alt-h' key event");
    assert_eq!(Some(&Modality::Dialog), ws.state.modality_stack.last());
    assert_eq!(edit_help, ws.state.popup);
}

#[test]
fn test_edit_mode_esc_keycode() {
    let mut ws = new_workspace();
    assert_eq!(Some(&Modality::Navigate), ws.state.modality_stack.last());
    script()
        .char('i')
        .run(&mut ws)
        .expect("Failed to handle 'i' key");
    assert_eq!(Some(&Modality::CellEdit), ws.state.modality_stack.last());
    script()
        .char('a')
        .esc()
        .run(&mut ws)
        .expect("Failed to handle key squence");
    assert_eq!(
        "",
        ws.book
            .get_current_cell_contents()
            .expect("Failed to get current cell contents")
    );
    assert_eq!("", ws.text_area.lines().join("\n"));
}

#[test]
fn test_navigation_numeric_prefix() {
    let mut ws = new_workspace();
    assert_eq!(Some(&Modality::Navigate), ws.state.modality_stack.last());
    ws.book
        .new_sheet(Some("Sheet2"))
        .expect("failed to create sheet2");
    ws.book
        .new_sheet(Some("Sheet3"))
        .expect("failed to create sheet3");
    script()
        .char('2')
        .char('3')
        .char('9')
        .run(&mut ws)
        .expect("Failed to run script");
    assert_eq!(239, ws.state.get_n_prefix());
}

#[test]
fn test_navigation_numeric_prefix_cancel() {
    let mut ws = new_workspace();
    assert_eq!(Some(&Modality::Navigate), ws.state.modality_stack.last());
    ws.book
        .new_sheet(Some("Sheet2"))
        .expect("failed to create sheet2");
    ws.book
        .new_sheet(Some("Sheet3"))
        .expect("failed to create sheet3");
    script()
        .char('2')
        .char('3')
        .char('9')
        .esc()
        .run(&mut ws)
        .expect("Failed to run script");
    assert_eq!(1, ws.state.get_n_prefix());
}

#[test]
fn test_navigation_tab_next_numeric_prefix() {
    let mut ws = new_workspace();
    assert_eq!(Some(&Modality::Navigate), ws.state.modality_stack.last());
    ws.book
        .new_sheet(Some("Sheet2"))
        .expect("failed to create sheet2");
    ws.book
        .new_sheet(Some("Sheet3"))
        .expect("failed to create sheet3");
    script()
        .char('2')
        .run(&mut ws)
        .expect("Failed to handle '2' key event");
    assert_eq!(2, ws.state.get_n_prefix());
    script()
        .ctrl('n')
        .run(&mut ws)
        .expect("Failed to handle 'Ctrl-n' key event");
    assert_eq!(
        "Sheet3",
        ws.book.get_sheet_name().expect("Failed to get sheet name")
    );
    assert_eq!(1, ws.state.get_n_prefix());
    script()
        .ctrl('n')
        .run(&mut ws)
        .expect("Failed to handle 'Ctrl-n' key event");
    assert_eq!(
        "Sheet1",
        ws.book.get_sheet_name().expect("Failed to get sheet name")
    );
}

#[test]
fn test_range_copy() {
    let mut ws = new_workspace();
    assert_eq!(Some(&Modality::Navigate), ws.state.modality_stack.last());

    let address = Address::default();
    ws.book
        .move_to(&address)
        .expect("Failed to move to row");
    let original_loc = ws.book.location.clone();
    script()
        .ctrl('r')
        .run(&mut ws)
        .expect("Failed to handle 'Ctrl-r' key event");
    assert_eq!(Some(&Modality::RangeSelect), ws.state.modality_stack.last());
    assert_eq!(
        Some(original_loc.clone()),
        ws.state.range_select.original_location
    );
    assert!(ws.state.range_select.start.is_none());
    assert!(ws.state.range_select.end.is_none());

    script()
        .char('l')
        .char(' ')
        .run(&mut ws)
        .expect("Failed to handle key sequence");
    assert_eq!(
        Some(Address { sheet: 0, row: 1, col: 2 }),
        ws.state.range_select.start
    );

    script()
        .char('j')
        .char(' ')
        .run(&mut ws)
        .expect("Failed to handle key sequence");

    assert!(ws.state.range_select.original_location.is_none());
    assert_eq!(
        Some(Address { sheet: 0, row: 1, col: 2 }),
        ws.state.range_select.start
    );
    assert_eq!(Some(Address { sheet: 0, row: 2, col: 2 }), ws.state.range_select.end);
    assert_eq!(original_loc, ws.book.location);
    assert_eq!(Some(&Modality::Navigate), ws.state.modality_stack.last());

    ws.book
        .move_to(&Address { sheet: 0, row: 5, col: 5 })
        .expect("Failed to move to row");
    let original_loc_2 = ws.book.location.clone();
    assert_eq!(Address { sheet: 0, row: 5, col: 5 }, original_loc_2);

    script()
        .char('v')
        .run(&mut ws)
        .expect("Failed to handle 'v' key event");
    assert_eq!(Some(&Modality::RangeSelect), ws.state.modality_stack.last());
    assert_eq!(
        Some(original_loc_2.clone()),
        ws.state.range_select.original_location
    );
    assert!(ws.state.range_select.start.is_some());
    assert!(ws.state.range_select.end.is_none());

    script()
        .char('h')
        .char(' ')
        .run(&mut ws)
        .expect("Failed to handle key sequence");
    assert_eq!(
        Some(Address { sheet: 0, row: 5, col: 5 }),
        ws.state.range_select.start
    );

    script()
        .char('k')
        .char(' ')
        .run(&mut ws)
        .expect("Failed to handle key sequence");

    assert!(ws.state.range_select.original_location.is_none());
    assert_eq!(
        Some(Address { sheet: 0, row: 5, col: 5 }),
        ws.state.range_select.start
    );
    assert_eq!(Some(Address { sheet: 0, row: 5, col: 4 }), ws.state.range_select.end);
    assert_eq!(Address { sheet: 0, row: 4, col: 5 }, ws.book.location);
    assert_eq!(Some(&Modality::Navigate), ws.state.modality_stack.last());
}

#[test]
fn test_range_copy_mode_from_edit_mode() {
    let mut ws = new_workspace();
    assert_eq!(Some(&Modality::Navigate), ws.state.modality_stack.last());
    script()
        .char('e')
        .run(&mut ws)
        .expect("Failed to handle 'e' key event");
    assert_eq!(Some(&Modality::CellEdit), ws.state.modality_stack.last());
    script()
        .ctrl('r')
        .run(&mut ws)
        .expect("Failed to handle 'Ctrl-r' key event");
    assert_eq!(Some(&Modality::RangeSelect), ws.state.modality_stack.last());
}

#[test]
fn test_gg_movement() {
    let mut ws = new_workspace();
    assert_eq!(Some(&Modality::Navigate), ws.state.modality_stack.last());
    script()
        .char('j')
        .char('j')
        .run(&mut ws)
        .expect("failed to handle event sequence");
    assert_eq!(ws.book.location, Address { sheet: 0, row: 3, col: 1 });
    script()
        .char('l')
        .char('g')
        .char('g')
        .run(&mut ws)
        .expect("failed to handle event sequence");
    assert_eq!(ws.book.location, Address { sheet: 0, row: 1, col: 2 });
}

#[test]
fn test_h_j_k_l_movement() {
    let mut ws = new_workspace();
    assert_eq!(Some(&Modality::Navigate), ws.state.modality_stack.last());
    script()
        .char('2')
        .char('j')
        .char('l')
        .run(&mut ws)
        .expect("failed to handle event sequence");
    assert_eq!(ws.book.location, Address { sheet: 0, row: 3, col: 2 });
    script()
        .char('h')
        .char('2')
        .char('k')
        .run(&mut ws)
        .expect("failed to handle event sequence");
    assert_eq!(ws.book.location, Address { sheet: 0, row: 1, col: 1 });
}

macro_rules! assert_copy_paste {
    ($c: expr, $p: expr, $source: expr,) => {
        assert_copy_paste!($c, $p, $source, $source)
    };
    ($c: expr, $p: expr, $source: expr) => {
        assert_copy_paste!($c, $p, $source, $source)
    };
    ($c: expr, $p: expr, $source: expr, $expected: expr,) => {
        assert_copy_paste!($c, $p, $source, $expected)
    };
    ($c: expr, $p: expr, $source: expr, $expected: expr) => {{
        let mut ws = new_workspace();
        script()
            .char('j')
            .char('l')
            .run(&mut ws)
            .expect("Failed to run script");
        ws.book
            .edit_current_cell($source)
            .expect("Failed to edit cell");
        ws.book.evaluate();
        script()
            .event($c)
            .char('l')
            .char('j')
            .event($p)
            .run(&mut ws)
            .expect("Failed to run script");
        let copy = ws
            .book
            .get_current_cell_contents()
            .expect("Failed to get cell contents");
        assert_eq!(copy, $expected);
    }};
}

#[test]
fn test_y_p_copy_paste() {
    assert_copy_paste!(
        construct_key_event(KeyCode::Char('y')),
        construct_key_event(KeyCode::Char('p')),
        "foo",
    );
}

#[test]
fn test_traditional_copy_paste() {
    assert_copy_paste!(
        construct_modified_key_event(KeyCode::Char('c'), KeyModifiers::CONTROL),
        construct_modified_key_event(KeyCode::Char('v'), KeyModifiers::CONTROL),
        "foo",
    );
}

#[test]
fn test_y_p_copy_paste_rendered() {
    assert_copy_paste!(
        construct_key_event(KeyCode::Char('Y')),
        construct_key_event(KeyCode::Char('p')),
        "=1+2",
        "3",
    );
}

#[test]
fn test_traditional_copy_paste_rendered() {
    assert_copy_paste!(
        construct_modified_key_event(KeyCode::Char('C'), KeyModifiers::CONTROL),
        construct_modified_key_event(KeyCode::Char('v'), KeyModifiers::CONTROL),
        "=1+2",
        "3",
    );
}

#[test]
fn test_clear_cell() {
    let mut ws = new_workspace();
    ws.book
        .edit_current_cell("foo")
        .expect("failed to edit cell");
    ws.book.evaluate();
    assert_eq!(
        "foo",
        ws.book
            .get_current_cell_contents()
            .expect("failed to get cell contents")
    );
    script()
        .char('d')
        .run(&mut ws)
        .expect("Failed to run input script");
    assert_eq!(
        "",
        ws.book
            .get_current_cell_contents()
            .expect("failed to get cell contents")
    );
}

#[test]
fn test_clear_cell_all() {
    let mut ws = new_workspace();
    ws.book
        .edit_current_cell("foo")
        .expect("failed to edit cell");
    ws.book.evaluate();
    assert_eq!(
        "foo",
        ws.book
            .get_current_cell_contents()
            .expect("failed to get cell contents")
    );
    script()
        .char('D')
        .run(&mut ws)
        .expect("Failed to run input script");
    assert_eq!(
        "",
        ws.book
            .get_current_cell_contents()
            .expect("failed to get cell contents")
    );
}

#[test]
fn test_sheet_navigation() {
    let mut ws = new_workspace();
    ws.book
        .new_sheet(Some("sheet 2"))
        .expect("Failed to set sheet name");
    ws.book
        .new_sheet(Some("sheet 3"))
        .expect("Failed to set sheet name");
    ws.book
        .new_sheet(Some("sheet 4"))
        .expect("Failed to set sheet name");
    script()
        .ctrl('n')
        .ctrl('n')
        .run(&mut ws)
        .expect("Failed to run input script");
    assert_eq!(
        "sheet 3",
        ws.book.get_sheet_name().expect("Failed to get sheet name")
    );
    script()
        .ctrl('p')
        .run(&mut ws)
        .expect("Failed to run input script");
    assert_eq!(
        "sheet 2",
        ws.book.get_sheet_name().expect("Failed to get sheet name")
    );
}

#[test]
fn test_sheet_column_sizing() {
    let mut ws = new_workspace();
    script()
        .char('3')
        .ctrl('l')
        .run(&mut ws)
        .expect("Failed to run input script");
    assert_eq!(
        28,
        ws.book.get_col_size(1).expect("Failed to get column size")
    );
    script()
        .char('1')
        .ctrl('h')
        .run(&mut ws)
        .expect("Failed to run input script");
    assert_eq!(
        27,
        ws.book.get_col_size(1).expect("Failed to get column size")
    );
}

#[test]
fn test_quit() {
    let mut ws =
        Workspace::new_empty("en", "America/New_York").expect("Failed to get empty workbook");
    let result = script()
        .char('q')
        .run(&mut ws)
        .expect("Failed to run input script");
    assert!(result.is_some());
}

#[test]
fn test_cell_replace() {
    let mut ws = new_workspace();
    ws.book
        .edit_current_cell("foo")
        .expect("Failed to edit current cell");
    assert_eq!(
        "foo",
        ws.book
            .get_current_cell_contents()
            .expect("failed to get cell contents")
            .as_str()
    );
    script()
        .char('s')
        .char('b')
        .char('a')
        .char('r')
        .enter()
        .run(&mut ws)
        .expect("Failed to run input script");
    assert_eq!(
        "bar",
        ws.book
            .get_current_cell_contents()
            .expect("failed to get cell contents")
            .as_str()
    );
}

macro_rules! assert_command_finish {
    ($script : expr) => {
        let mut ws = new_workspace();
        assert_eq!(Some(&Modality::Navigate), ws.state.modality_stack.last());
        script()
            .char(':')
            .run(&mut ws)
            .expect("Failed to handle ':' key");
        assert_eq!(Some(&Modality::Command), ws.state.modality_stack.last());
        $script.run(&mut ws).expect("Failed to handle script");
        assert_eq!(Some(&Modality::Navigate), ws.state.modality_stack.last());
    };
}

#[test]
fn test_command_mode_esc() {
    assert_command_finish!(script().esc());
}

#[test]
fn test_command_mode_enter() {
    assert_command_finish!(script().enter());
}

#[test]
fn test_edit_mode_paste() {
    let mut ws = new_workspace();
    assert_eq!(Some(&Modality::Navigate), ws.state.modality_stack.last());
<<<<<<< HEAD
    ws.state.range_select.start = Some(Address { row: 1, col: 1 });
    ws.state.range_select.end = Some(Address { row: 2, col: 2 });
=======
    ws.state.range_select.start = Some(Address { sheet: 0, row: 1, col: 1 });
    ws.state.range_select.end = Some(Address { sheet: 0, row: 2, col: 2 });
    dbg!(ws.selected_range_to_string());
>>>>>>> e1c64db0
    script()
        .char('e')
        .ctrl('p')
        .run(&mut ws)
        .expect("Failed to handle input script");
    assert_eq!(Some(&Modality::CellEdit), ws.state.modality_stack.last());
    assert_eq!(vec!["A1:B2".to_string()], ws.text_area.into_lines());
}

#[test]
fn test_range_select_esc() {
    let mut ws = new_workspace();
    assert_eq!(Some(&Modality::Navigate), ws.state.modality_stack.last());
    script()
        .char('v')
        .run(&mut ws)
        .expect("Failed to handle script");
    assert_eq!(Some(&Modality::RangeSelect), ws.state.modality_stack.last());
    script()
        .esc()
        .run(&mut ws)
        .expect("Failed to handle script");
    assert_eq!(Some(&Modality::Navigate), ws.state.modality_stack.last());
    script()
        .char('v')
        .chars("123")
        .run(&mut ws)
        .expect("Failed to handle script");
    assert_eq!(Some(&Modality::RangeSelect), ws.state.modality_stack.last());
    assert_eq!(3, ws.state.numeric_prefix.len());
    script()
        .esc()
        .run(&mut ws)
        .expect("Failed to handle script");
    assert_eq!(Some(&Modality::RangeSelect), ws.state.modality_stack.last());
    assert_eq!(0, ws.state.numeric_prefix.len());
    script()
        .esc()
        .run(&mut ws)
        .expect("Failed to handle script");
    assert_eq!(Some(&Modality::Navigate), ws.state.modality_stack.last());
}

macro_rules! assert_range_clear {
    ($script : expr) => {{
        let mut ws = new_workspace();
        assert_eq!(Some(&Modality::Navigate), ws.state.modality_stack.last());
        let first_corner = Address { sheet: 0, row: 1, col: 1 };
        let second_corner = Address { sheet: 0, row: 2, col: 2 };
        ws.book
            .update_cell(&first_corner, "foo")
            .expect("Failed to update cell");
        ws.book
            .update_cell(&second_corner, "bar")
            .expect("Failed to update cell");
        assert_eq!(
            "foo".to_string(),
            ws.book
                .get_cell_addr_contents(&first_corner)
                .expect("failed to get cell contents")
        );
        assert_eq!(
            "bar".to_string(),
            ws.book
                .get_cell_addr_contents(&second_corner)
                .expect("failed to get cell contents")
        );
        script()
            .char('v')
            .run(&mut ws)
            .expect("Failed to handle script");
        assert_eq!(Some(&Modality::RangeSelect), ws.state.modality_stack.last());
        $script.run(&mut ws).expect("Failed to handle script");
        assert_eq!(
            "".to_string(),
            ws.book
                .get_cell_addr_contents(&first_corner)
                .expect("failed to get cell contents")
        );
        assert_eq!(
            "".to_string(),
            ws.book
                .get_cell_addr_contents(&second_corner)
                .expect("failed to get cell contents")
        );
    }};
}

#[test]
fn test_range_select_clear_upper_d() {
    assert_range_clear!(script().char('j').char('l').char('D'));
}

#[test]
fn test_range_select_movement() {
    let mut ws = new_workspace();
    ws.book
        .new_sheet(Some("s2"))
        .expect("Unable create s2 sheet");
    ws.book
        .new_sheet(Some("s3"))
        .expect("Unable create s3 sheet");
    script()
        .ctrl('r')
        .run(&mut ws)
        .expect("failed to run script");
    assert_eq!(Some(&Modality::RangeSelect), ws.state.modality_stack.last());
    script()
        .char('3')
        .char('j')
        .char('3')
        .char('l')
        .char('1')
        .char('h')
        .char('1')
        .char('k')
        .run(&mut ws)
        .expect("failed to run script");
    assert_eq!(&Address { sheet: 0, row: 3, col: 3 }, &ws.book.location);
    script()
        .ctrl('n')
        .run(&mut ws)
        .expect("Unable to run script");
    assert_eq!(1, ws.book.location.sheet);
    script()
        .ctrl('p')
        .run(&mut ws)
        .expect("Unable to run script");
    assert_eq!(0, ws.book.location.sheet);
}

#[test]
fn test_range_select_clear_lower_d() {
    assert_range_clear!(script().char('j').char('l').char('d'));
}

macro_rules! assert_range_copy {
    ($script: expr) => {{
        let mut ws = new_workspace();
        let top_left_addr = Address { sheet: 0, row: 2, col: 2 };
        let bot_right_addr = Address { sheet: 0, row: 4, col: 4 };
        ws.book
            .update_cell(&top_left_addr, "top_left")
            .expect("Failed to update top left");
        ws.book
            .update_cell(&bot_right_addr, "bot_right")
            .expect("Failed to update top left");
        assert!(ws.state.clipboard.is_none());
        script()
            .ctrl('r')
            .char('j')
            .char('l')
            .char(' ')
            .run(&mut ws)
            .expect("failed to run script");
        assert_eq!(
            &top_left_addr,
            ws.state
                .range_select
                .start
                .as_ref()
                .expect("Didn't find a start of range")
        );
        script()
            .char('2')
            .char('j')
            .char('2')
            .char('l')
            .run(&mut ws)
            .expect("failed to run script");
        assert_eq!(
            &bot_right_addr,
            ws.state
                .range_select
                .end
                .as_ref()
                .expect("Didn't find a start of range")
        );
        assert_eq!(
            &Address { sheet: 0, row: 1, col: 1 },
            ws.state
                .range_select
                .original_location
                .as_ref()
                .expect("Expected an original location")
        );
        assert_eq!(
            Some(&Modality::RangeSelect),
            ws.state.modality_stack.iter().last()
        );
        $script.run(&mut ws).expect("failed to run script");
        assert!(ws.state.clipboard.is_some());
        match ws.state.clipboard.unwrap() {
            crate::ui::ClipboardContents::Cell(_) => assert!(false, "Not rows in Clipboard"),
            crate::ui::ClipboardContents::Range(rows) => {
                assert_eq!(
                    vec![
                        vec!["top_left".to_string(), "".to_string(), "".to_string()],
                        vec!["".to_string(), "".to_string(), "".to_string()],
                        vec!["".to_string(), "".to_string(), "bot_right".to_string()],
                    ],
                    rows
                );
            }
        }
        assert_eq!(
            Some(&Modality::Navigate),
            ws.state.modality_stack.iter().last()
        );
    }};
}

#[test]
fn test_range_select_copy_c() {
    assert_range_copy!(script().ctrl('c'));
}

#[test]
fn test_range_select_copy_y() {
    assert_range_copy!(script().char('y'));
}

#[test]
fn test_range_select_copy_capital_y() {
    assert_range_copy!(script().char('Y'));
}

#[test]
fn test_range_select_copy_capital_c() {
    assert_range_copy!(script().ctrl('C'));
}

#[test]
fn test_extend_to_range() {
    let mut ws = new_workspace();
    ws.book
        .edit_current_cell("=B1+1")
        .expect("Failed to edit cell");
    ws.book.evaluate();
    script()
        .char('v')
        .char('j')
        .char('x')
        .run(&mut ws)
        .expect("Unable to run script");
    let extended_cell = ws
        .book
        .get_cell_addr_contents(&Address { sheet: 0, row: 2, col: 1 })
        .expect("Failed to get cell contents");
    assert_eq!("=B2+1".to_string(), extended_cell);
}

#[test]
fn test_color_cells() {
    let mut ws = new_workspace();
    script()
        .char('v')
        .chars("jjll")
        .char(':')
        .chars("color-cell red")
        .enter()
        .run(&mut ws)
        .expect("Unable to run script");
    for ri in 1..=3 {
        for ci in 1..=3 {
            let style = ws
                .book
                .get_cell_style(&Address { sheet: ws.book.location.sheet, row: ri, col: ci })
                .expect("failed to get style");
            assert_eq!(
                "#800000",
                style
                    .fill
                    .bg_color
                    .expect(&format!("No background color set for {}:{}", ri, ci))
                    .as_str()
            );
        }
    }
}

#[test]
fn test_color_row() {
    let mut ws = new_workspace();
    script()
        .char(':')
        .chars("color-rows red")
        .enter()
        .run(&mut ws)
        .expect("Unable to run script");
    for ci in [1, book::LAST_COLUMN] {
        let style = ws
            .book
<<<<<<< HEAD
            .get_cell_style(
                ws.book.current_sheet,
                &Address {
                    row: 1,
                    col: ci as usize,
                },
            )
=======
            .get_cell_style(&Address { sheet: ws.book.location.sheet, row: 1, col: ci as usize })
>>>>>>> e1c64db0
            .expect("failed to get style");
        assert_eq!(
            "#800000",
            style
                .fill
                .bg_color
                .expect(&format!("No background color set for {}:{}", 1, ci))
                .as_str()
        );
    }
}

#[test]
fn test_color_col() {
    let mut ws = new_workspace();
    script()
        .char(':')
        .chars("color-columns red")
        .enter()
        .run(&mut ws)
        .expect("Unable to run script");
    for ri in [1, book::LAST_ROW] {
        let style = ws
            .book
<<<<<<< HEAD
            .get_cell_style(
                ws.book.current_sheet,
                &Address {
                    row: ri as usize,
                    col: 1,
                },
            )
=======
            .get_cell_style(&Address { sheet: ws.book.location.sheet, row: ri as usize, col: 1 })
>>>>>>> e1c64db0
            .expect("failed to get style");
        assert_eq!(
            "#800000",
            style
                .fill
                .bg_color
                .expect(&format!("No background color set for {}:{}", ri, 1))
                .as_str()
        );
    }
}

#[test]
fn test_bold_text() {
    let mut ws = new_workspace();
    let before_style = ws
        .book
        .get_cell_style(0, &Address { row: 1, col: 1 })
        .expect("Failed to get style");
    assert!(!before_style.font.b);
    script()
        .char('B')
        .run(&mut ws)
        .expect("Unable to run script");
    let style = ws
        .book
        .get_cell_style(0, &Address { row: 1, col: 1 })
        .expect("Failed to get style");
    assert!(style.font.b);
    script()
        .char('B')
        .run(&mut ws)
        .expect("Unable to run script");
    assert!(!before_style.font.b);
}

#[test]
fn test_italic_text() {
    let mut ws = new_workspace();
    let before_style = ws
        .book
        .get_cell_style(0, &Address { row: 1, col: 1 })
        .expect("Failed to get style");
    assert!(!before_style.font.i);
    script()
        .char('I')
        .run(&mut ws)
        .expect("Unable to run script");
    let style = ws
        .book
        .get_cell_style(0, &Address { row: 1, col: 1 })
        .expect("Failed to get style");
    assert!(style.font.i);
    script()
        .char('I')
        .run(&mut ws)
        .expect("Unable to run script");
    assert!(!before_style.font.i);
}

fn new_workspace<'a>() -> Workspace<'a> {
    Workspace::new_empty("en", "America/New_York").expect("Failed to get empty workbook")
}<|MERGE_RESOLUTION|>--- conflicted
+++ resolved
@@ -930,14 +930,8 @@
 fn test_edit_mode_paste() {
     let mut ws = new_workspace();
     assert_eq!(Some(&Modality::Navigate), ws.state.modality_stack.last());
-<<<<<<< HEAD
-    ws.state.range_select.start = Some(Address { row: 1, col: 1 });
-    ws.state.range_select.end = Some(Address { row: 2, col: 2 });
-=======
     ws.state.range_select.start = Some(Address { sheet: 0, row: 1, col: 1 });
     ws.state.range_select.end = Some(Address { sheet: 0, row: 2, col: 2 });
-    dbg!(ws.selected_range_to_string());
->>>>>>> e1c64db0
     script()
         .char('e')
         .ctrl('p')
@@ -1231,17 +1225,7 @@
     for ci in [1, book::LAST_COLUMN] {
         let style = ws
             .book
-<<<<<<< HEAD
-            .get_cell_style(
-                ws.book.current_sheet,
-                &Address {
-                    row: 1,
-                    col: ci as usize,
-                },
-            )
-=======
             .get_cell_style(&Address { sheet: ws.book.location.sheet, row: 1, col: ci as usize })
->>>>>>> e1c64db0
             .expect("failed to get style");
         assert_eq!(
             "#800000",
@@ -1266,17 +1250,7 @@
     for ri in [1, book::LAST_ROW] {
         let style = ws
             .book
-<<<<<<< HEAD
-            .get_cell_style(
-                ws.book.current_sheet,
-                &Address {
-                    row: ri as usize,
-                    col: 1,
-                },
-            )
-=======
             .get_cell_style(&Address { sheet: ws.book.location.sheet, row: ri as usize, col: 1 })
->>>>>>> e1c64db0
             .expect("failed to get style");
         assert_eq!(
             "#800000",
@@ -1294,7 +1268,7 @@
     let mut ws = new_workspace();
     let before_style = ws
         .book
-        .get_cell_style(0, &Address { row: 1, col: 1 })
+        .get_cell_style(&Address { sheet: 0, row: 1, col: 1 })
         .expect("Failed to get style");
     assert!(!before_style.font.b);
     script()
@@ -1303,7 +1277,7 @@
         .expect("Unable to run script");
     let style = ws
         .book
-        .get_cell_style(0, &Address { row: 1, col: 1 })
+        .get_cell_style(&Address { sheet: 0, row: 1, col: 1 })
         .expect("Failed to get style");
     assert!(style.font.b);
     script()
@@ -1318,7 +1292,7 @@
     let mut ws = new_workspace();
     let before_style = ws
         .book
-        .get_cell_style(0, &Address { row: 1, col: 1 })
+        .get_cell_style(&Address { sheet: 0, row: 1, col: 1 })
         .expect("Failed to get style");
     assert!(!before_style.font.i);
     script()
@@ -1327,7 +1301,7 @@
         .expect("Unable to run script");
     let style = ws
         .book
-        .get_cell_style(0, &Address { row: 1, col: 1 })
+        .get_cell_style(&Address { sheet: 0, row: 1, col: 1 })
         .expect("Failed to get style");
     assert!(style.font.i);
     script()
