--- conflicted
+++ resolved
@@ -72,8 +72,6 @@
                 start = start + 1;
                 end = row_idx;
             } else {
-                //dbg!(&start);
-                //dbg!(&end);
                 break;
             }
         }
@@ -196,8 +194,7 @@
         // TODO(zaphar): Should probably create somekind of formatter abstraction.
         if let Some(style) = self
             .book
-<<<<<<< HEAD
-            .get_cell_style(self.book.current_sheet, &Address { row: ri, col: ci }) {
+            .get_cell_style(&Address { sheet: self.book.location.sheet, row: ri, col: ci }) {
             cell = self.compute_cell_colors(&style, ri, ci, cell);
             cell = if style.font.b {
                 cell.bold()
@@ -210,9 +207,6 @@
     }
 
     fn compute_cell_colors<'widget>(&self, style: &ironcalc::base::types::Style, ri: usize, ci: usize, mut cell: Cell<'widget>) -> Cell<'widget> {
-=======
-            .get_cell_style(&Address { sheet: self.book.location.sheet, row: ri, col: ci });
->>>>>>> e1c64db0
         let bg_color = map_color(
             style.fill.bg_color.as_ref(),
             Color::Rgb(35, 33, 54),
